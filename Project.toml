--- conflicted
+++ resolved
@@ -21,14 +21,8 @@
 Tables = "bd369af6-aec1-5ad0-b16a-f7cc5008161c"
 
 [compat]
-<<<<<<< HEAD
-Distributions = "0.16 - 0.25"
-Ipopt = "0.6.5 - 0.7"
-Reexport = "1"
-=======
 Distributions = "0.16, 0.17, 0.18, 0.19, 0.20, 0.21, 0.22, 0.23, 0.24, 0.25"
 Ipopt = "0.6.5, 0.7"
->>>>>>> 48b21f88
 StatsModels = "0.6"
 julia = "1"
 
